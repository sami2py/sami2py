--- conflicted
+++ resolved
@@ -12,12 +12,9 @@
   - return_fourier function in utils.py
   - plot_exb function in _core_class.py
   - Testing return_fourier function in test_utils.py
-<<<<<<< HEAD
+- added default exb file: setup.py generates a exb.inp file
 - Documentation
   - Added zenodo integration
-=======
-- added default exb file: setup.py generates a exb.inp file
->>>>>>> 6688e844
 
 ## [0.2.2] - 2020-07-17
 - Added simple port of core data to netcdf file
