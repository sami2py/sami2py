--- conflicted
+++ resolved
@@ -64,13 +64,8 @@
         top_directory = archive_dir
 
     if top_directory:
-<<<<<<< HEAD
         path = op.join(top_directory, tag,
                        ('lon%03d/%4d_%03d/' % (lon, year, day)))
-=======
-        path = top_directory + '/' + tag + ('/lon%03d/%4d_%03d/' % (lon,
-                                                                    year, day))
->>>>>>> 1e2fcad8
     else:
         raise NameError(''.join(('Archive Directory Not Specified: ',
                                  'Run sami2py.utils.set_archive_dir')))
