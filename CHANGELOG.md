--- conflicted
+++ resolved
@@ -7,12 +7,9 @@
   * Implement flake8-docstring and hacking packages to lint code
   * Update docstring standards
   * Updated NEP 29 compliance in CI tests
-<<<<<<< HEAD
-  * Deprecated camel case keys in `run_model`
-=======
   * Add CI tests for Mac Os X
   * Fixed a bug in Windows CI environment in usage of mingw-64
->>>>>>> a14ac5c9
+  * Deprecated camel case keys in `run_model`
 
 ## [0.2.5] - 2021-10-19
 * Add basic metadata for ExB Fourier Coefficients
