# Change Log
All notable changes to this project will be documented in this file.
This project adheres to [Semantic Versioning](http://semver.org/).

## [0.2.0] - TBD
- API changes
  - Store loaded data in xarray object
  - Use consistent keyword order in run_model and Model
  - xarray (<0.12) and pandas (<0.25) are now required packages.  Upper limits enforced for Travis CI testing.  Will remove in future once python 2.7 is deprecated and things settle out.
  - Model.plot_lat_alt() now returns the figure object
  - Pass dimensions into `get_unformatted_data` as tuple
- Non-breaking changes
  - Output version / short hash for each model run
  - Move package metadata to setup.cfg
  - Auto-build fortran executables as part of setup.py
  - Added CHANGELOG.md
  - Switched to pytest for unit testing
  - Removes python 3.4 testing from Travis
  - Adds manual install of pandas / xarray to Travis workflow to fix setup
<<<<<<< HEAD
  - Streamline `_archive_model` to generate filelist and move/copy files
  - Reduce duplication in `_generate_metadata` with `find_int` and `find_float` functions
  - Streamline `Model.check_standard_model` and add check for Fourier Coefficients
=======
  - Add deprecation warning to plot_alt_lat
>>>>>>> 35959b97

## [0.1.2] - 2019-07-02
- Patch to fix loading of unformatted output files.

## [0.1.1] - 2019-05-20
- Patch to documentation.

## [0.1.0] - 2019-05-17
- Initial release<|MERGE_RESOLUTION|>--- conflicted
+++ resolved
@@ -17,13 +17,10 @@
   - Switched to pytest for unit testing
   - Removes python 3.4 testing from Travis
   - Adds manual install of pandas / xarray to Travis workflow to fix setup
-<<<<<<< HEAD
   - Streamline `_archive_model` to generate filelist and move/copy files
   - Reduce duplication in `_generate_metadata` with `find_int` and `find_float` functions
   - Streamline `Model.check_standard_model` and add check for Fourier Coefficients
-=======
   - Add deprecation warning to plot_alt_lat
->>>>>>> 35959b97
 
 ## [0.1.2] - 2019-07-02
 - Patch to fix loading of unformatted output files.
