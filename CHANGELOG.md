--- conflicted
+++ resolved
@@ -8,19 +8,16 @@
 - Bug Fix
   - Pull version info from a single location
   - fixed a bug in compiling readthedocs
+  - added default exb file: setup.py generates a exb.inp file
 - Added ability to input custom ExB Drifts as a Fourier Series
   - return_fourier function in utils.py
   - plot_exb function in _core_class.py
   - Testing return_fourier function in test_utils.py
-<<<<<<< HEAD
 - Added ability to generate Fourier Coefficients from time series ExB drifts
   - fourier_fit function in utils.py
   - private __make_fourier function in utils.py
   - Testing fourier_fit function in test_utils.py
   - scipy dependency added
-=======
-- added default exb file: setup.py generates a exb.inp file
->>>>>>> 6688e844
 
 ## [0.2.2] - 2020-07-17
 - Added simple port of core data to netcdf file
