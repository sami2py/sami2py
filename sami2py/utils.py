#!/usr/bin/env python
# -*- coding: utf-8 -*-
# Copyright (C) 2017, JK & JH
# Full license can be found in License.md
# -----------------------------------------------------------------------------
""" Wrapper for running sami2 model

Functions
-------------------------------------------------------------------------------
generate_path(tag, lon, year, day)
    Generates path to archived model runs based on input paramters.

set_archive_dir(path=None, store=None)
    Allows user to specify the location where the model outputs will be stored

get_unformatted_data(dat_dir, var_name, nz, nf, ni, nt, reshape=False)
    routine to interpret unformatted binary files created by the SAMI2 model
-------------------------------------------------------------------------------

Moduleauthor
-------------------------------------------------------------------------------
Jeff Klenzing (JK), 1 Dec 2017, Goddard Space Flight Center (GSFC)
-------------------------------------------------------------------------------
"""

import os
import sys


def generate_path(tag, lon, year, day, test=False):
    """Creates a path based on run tag, date, and longitude

    Parameters
    ----------
    tag : (string)
        specifies name of model run
    lon : (int)
        longitude of model run
    year : (int)
        year of model run
    day : (int)
        day of year of model run
    test : (bool)
        If True, use directory for test data.  If False, use archive_dir
        (default = False)

    Returns
    -------
    archive_path : (string)
        Complete path pointing to model archive for a given run
    """

    if not isinstance(tag, str):
        raise TypeError

    if test:
        from sami2py import test_data_dir
        top_directory = test_data_dir
    else:
        from sami2py import archive_dir
        top_directory = archive_dir

    # Check if top_directory is empty string, ie, user has not specified
    # a directory through set_archive_dir
    if top_directory:
        str_fmt = 'lon{lon:03d}/{year:4d}_{day:03d}/'
        archive_path = os.path.join(top_directory, tag,
                                    (str_fmt.format(lon=lon,
                                                    year=year,
                                                    day=day)))
    else:
        raise NameError(''.join(('Archive Directory Not Specified: ',
                                 'Run sami2py.utils.set_archive_dir')))

    return archive_path


def set_archive_dir(path=None, store=True):
    # type: (str, bool) -> None
    """Set the top level directory pysat uses to look for data and reload.

    Parameters
    ----------
    path : string
        valid path to directory pysat uses to look for data
    store : bool
        if True, store data directory for future runs
    """
<<<<<<< HEAD
    import os
=======
>>>>>>> 9984bf78
    import sami2py

    path = os.path.expanduser(path)
    if os.path.isdir(path):
        if store:
            with open(os.path.join(sami2py.sami2py_dir, 'archive_path.txt'),
                      'w') as archive_file:
                archive_file.write(path)
        sami2py.archive_dir = path
    else:
        raise ValueError('Path does not lead to a valid directory.')


def get_unformatted_data(dat_dir, var_name, reshape=False, dim0=0, dim1=0):
    """Routine to interpret unformatted binary files created by the SAMI2 model

    Parameters
    -----------
    data_dir : (str)
        directory where the SAMI2 data is stored
    var_name : (str)
        name of unformatted data variable to be loaded
    nz : (int)
        number of mesh points along the geomagnetic field line
    nf : (int)
        number of mesh points transverse to the geomagnetic field line i.e.
        number of field lines
    ni : (int)
        number of ion species
    nt : (int)
        number of time steps
    reshape : (bool)
        if true the data is reshaped by the mesh geometry

    Returns
    -----------
    float_data : (numpy.ndarray)
        unformatted data organized into a numpy array for handling in python
    """
    import numpy as np

    binary_file = open(os.path.join(dat_dir, var_name + 'u.dat'), 'rb')
    float_data = np.fromfile(binary_file, dtype='float32')
    binary_file.close()

    if reshape:
        float_data.shape = (dim0, dim1)
        return float_data[1:-1, :]
    return float_data[1:-1]<|MERGE_RESOLUTION|>--- conflicted
+++ resolved
@@ -86,10 +86,7 @@
     store : bool
         if True, store data directory for future runs
     """
-<<<<<<< HEAD
     import os
-=======
->>>>>>> 9984bf78
     import sami2py
 
     path = os.path.expanduser(path)
